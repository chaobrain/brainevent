--- conflicted
+++ resolved
@@ -87,32 +87,26 @@
         return self._value
 
     @property
-<<<<<<< HEAD
     def data(self) -> Union[jax.Array, u.Quantity]:
+    def data(self):
+        """
+        Get the array value.
+
+        Returns:
+            The array value.
+        """
         return self._value
 
     @property
     def value(self) -> Union[jax.Array, u.Quantity]:
         # return the value
-=======
-    def data(self):
-        """
-        Get the array value.
+    def value(self):
+        """
+        Return the value of the array.
 
         Returns:
             The array value.
         """
-        return self._value
-
-    @property
-    def value(self):
-        """
-        Return the value of the array.
-
-        Returns:
-            The array value.
-        """
->>>>>>> 123b8876
         return self._value
 
     @value.setter
@@ -221,9 +215,6 @@
 
     @property
     def imag(self):
-<<<<<<< HEAD
-        return self.value.imag
-=======
         """
         Get the imaginary part of the array.
 
@@ -231,7 +222,6 @@
             The imaginary part of the array.
         """
         return u.math.imag(self.value)
->>>>>>> 123b8876
 
     @property
     def real(self):
@@ -1036,36 +1026,7 @@
         return self.value.at
 
     def block_until_ready(self):
-<<<<<<< HEAD
         return jax.block_until_ready(self.value)
-=======
-        """
-        Block until the array is ready.
-
-        Returns:
-            The array after it is ready.
-        """
-        return self.value.block_until_ready()
-
-    def device(self):
-        """
-        Get the device on which the array is located.
-
-        Returns:
-            The device on which the array is located.
-        """
-        return self.value.device()
-
-    @property
-    def device_buffer(self):
-        """
-        Get the device buffer of the array.
-
-        Returns:
-            The device buffer of the array.
-        """
-        return self.value.device_buffer
->>>>>>> 123b8876
 
     # ----------------------- #
     #      NumPy methods      #
@@ -1122,26 +1083,26 @@
     def choose(self, choices, mode='raise'):
         """
         Use an index array to construct a new array from a set of choices.
-    
+
         This method uses the index array (self) to select elements from the choices array.
-    
+
         Parameters
         ----------
         choices : sequence of arrays
             The arrays from which to choose. Each array in the sequence must be of the same shape as self,
             or broadcastable to that shape.
-    
+
         mode : {'raise', 'wrap', 'clip'}, optional
             Specifies how indices outside the valid range should be handled:
             - 'raise' : raise an error (default)
             - 'wrap' : wrap around
             - 'clip' : clip to the range
-    
+
         Returns
         -------
         ndarray
             The merged result, with elements chosen from `choices` based on the index array.
-    
+
         Raises
         ------
         ValueError
@@ -1152,11 +1113,11 @@
     def clip(self, min=None, max=None, out=None):
         """
         Return an array with its values clipped to be within the specified range [min, max].
-    
+
         This method limits the values in the array to be within the given range. Values smaller
         than the minimum are set to the minimum, and values larger than the maximum are set to
         the maximum.
-    
+
         Parameters
         ----------
         min : scalar or array_like, optional
@@ -1168,13 +1129,13 @@
         out : ndarray, optional
             The results will be placed in this array. It may be the input array for in-place clipping.
             Out must be of the right shape to hold the output. Its type is preserved.
-    
+
         Returns
         -------
         ndarray
             An array with the elements of self, but where values < min are replaced with min,
             and those > max with max.
-    
+
         Note
         ----
         At least one of max or min must be given.
@@ -1218,10 +1179,10 @@
     def conj(self):
         """
         Compute the complex conjugate of all elements in the array.
-    
+
         This method returns a new array with the complex conjugate of each element
         in the original array. For real numbers, this operation has no effect.
-    
+
         Returns
         -------
         ndarray
@@ -1232,11 +1193,11 @@
     def conjugate(self):
         """
         Compute the complex conjugate of all elements in the array, element-wise.
-    
+
         This method returns a new array with the complex conjugate of each element
         in the original array. For real numbers, this operation has no effect.
         This method is identical to the `conj` method.
-    
+
         Returns
         -------
         ndarray
@@ -1247,9 +1208,9 @@
     def copy(self):
         """
         Return a copy of the array.
-    
+
         This method creates and returns a new array with a copy of the data from the original array.
-    
+
         Returns:
             ndarray: A new array object with a copy of the data from the original array.
         """
@@ -1258,14 +1219,14 @@
     def cumprod(self, axis=None, dtype=None):
         """
         Return the cumulative product of the elements along the given axis.
-    
+
         Parameters:
             axis (int, optional): Axis along which the cumulative product is computed.
                 If None (default), the cumulative product of the flattened array is computed.
             dtype (data-type, optional): Type of the returned array and of the accumulator
                 in which the elements are multiplied. If dtype is not specified, it defaults
                 to the dtype of the input array.
-    
+
         Returns:
             ndarray: An array of the same shape as the input array, containing the cumulative
             product of the elements along the specified axis.
@@ -1275,14 +1236,14 @@
     def cumsum(self, axis=None, dtype=None):
         """
         Return the cumulative sum of the elements along the given axis.
-    
+
         Parameters:
             axis (int, optional): Axis along which the cumulative sum is computed.
                 If None (default), the cumulative sum of the flattened array is computed.
             dtype (data-type, optional): Type of the returned array and of the accumulator
                 in which the elements are summed. If dtype is not specified, it defaults
                 to the dtype of the input array.
-    
+
         Returns:
             ndarray: An array of the same shape as the input array, containing the cumulative
             sum of the elements along the specified axis.
@@ -1292,7 +1253,7 @@
     def diagonal(self, offset=0, axis1=0, axis2=1):
         """
         Return specified diagonals of the array.
-    
+
         Parameters:
             offset (int, optional): Offset of the diagonal from the main diagonal.
                 Can be positive or negative. Defaults to 0 (main diagonal).
@@ -1300,7 +1261,7 @@
                 from which the diagonals should be taken. Defaults to 0.
             axis2 (int, optional): Axis to be used as the second axis of the 2-D sub-arrays
                 from which the diagonals should be taken. Defaults to 1.
-    
+
         Returns:
             ndarray: An array containing the diagonal elements. If the dimension of the input
             array is greater than 2, then the result is a 1-D array if offset is specified,
@@ -1366,10 +1327,10 @@
 
     def item(self, *args):
         """Copy an element of an array to a standard Python scalar and return it.
-    
+
         Args:
             *args: Index or indices of the element to be extracted. If not provided, the first element is returned.
-    
+
         Returns:
             scalar: The extracted element as a standard Python scalar.
         """
@@ -1377,13 +1338,13 @@
 
     def max(self, axis=None, keepdims=False, *args, **kwargs):
         """Return the maximum value along a given axis.
-    
+
         Args:
             axis (int or tuple of ints, optional): Axis or axes along which to operate. By default, flattened input is used.
             keepdims (bool, optional): If True, the axes which are reduced are left in the result as dimensions with size one.
             *args: Additional positional arguments to be passed to the underlying max function.
             **kwargs: Additional keyword arguments to be passed to the underlying max function.
-    
+
         Returns:
             ndarray or scalar: Maximum of array elements along the given axis.
         """
@@ -1392,14 +1353,14 @@
 
     def mean(self, axis=None, dtype=None, keepdims=False, *args, **kwargs):
         """Calculate the arithmetic mean along the specified axis.
-    
+
         Args:
             axis (int or tuple of ints, optional): Axis or axes along which the mean is computed. The default is to compute the mean of the flattened array.
             dtype (data-type, optional): Type to use in computing the mean.
             keepdims (bool, optional): If True, the axes which are reduced are left in the result as dimensions with size one.
             *args: Additional positional arguments to be passed to the underlying mean function.
             **kwargs: Additional keyword arguments to be passed to the underlying mean function.
-    
+
         Returns:
             ndarray or scalar: Array containing the mean values.
         """
@@ -1408,13 +1369,13 @@
 
     def min(self, axis=None, keepdims=False, *args, **kwargs):
         """Return the minimum value along a given axis.
-    
+
         Args:
             axis (int or tuple of ints, optional): Axis or axes along which to operate. By default, flattened input is used.
             keepdims (bool, optional): If True, the axes which are reduced are left in the result as dimensions with size one.
             *args: Additional positional arguments to be passed to the underlying min function.
             **kwargs: Additional keyword arguments to be passed to the underlying min function.
-    
+
         Returns:
             ndarray or scalar: Minimum of array elements along the given axis.
         """
@@ -1423,7 +1384,7 @@
 
     def nonzero(self):
         """Return the indices of the elements that are non-zero.
-    
+
         Returns:
             tuple of arrays: Indices of elements that are non-zero.
         """
@@ -1431,14 +1392,14 @@
 
     def prod(self, axis=None, dtype=None, keepdims=False, initial=1, where=True):
         """Return the product of the array elements over the given axis.
-    
+
         Args:
             axis (int or tuple of ints, optional): Axis or axes along which a product is performed.
             dtype (data-type, optional): The data-type of the returned array and of the accumulator in which the elements are multiplied.
             keepdims (bool, optional): If True, the axes which are reduced are left in the result as dimensions with size one.
             initial (scalar, optional): The starting value for the product.
             where (array_like of bool, optional): Elements to include in the product.
-    
+
         Returns:
             ndarray or scalar: Product of array elements over the given axis.
         """
@@ -1447,11 +1408,11 @@
 
     def ptp(self, axis=None, keepdims=False):
         """Range of values (maximum - minimum) along an axis.
-    
+
         Args:
             axis (int or tuple of ints, optional): Axis along which to find the peak-to-peak value. By default, flatten the array.
             keepdims (bool, optional): If True, the axes which are reduced are left in the result as dimensions with size one.
-    
+
         Returns:
             ndarray or scalar: Peak-to-peak (maximum - minimum) value along the given axis.
         """
@@ -1460,7 +1421,7 @@
 
     def put(self, indices, values):
         """Replaces specified elements of an array with given values.
-    
+
         Args:
             indices (array_like): Target indices, interpreted as integers.
             values (array_like): Values to place in the array at target indices.
@@ -1469,10 +1430,10 @@
 
     def ravel(self, order=None):
         """Return a flattened array.
-    
+
         Args:
             order (str, optional): The elements of 'a' are read using this index order. 'C' means to index the elements in C-like order, 'F' means to index the elements in Fortran-like order, 'A' means to read the elements in Fortran-like order if 'a' is Fortran contiguous in memory, C-like order otherwise. 'K' means to read the elements in the order they occur in memory.
-    
+
         Returns:
             ndarray: A 1-D array containing the same elements as the input array.
         """
@@ -1480,11 +1441,11 @@
 
     def repeat(self, repeats, axis=None):
         """Repeat elements of an array.
-    
+
         Args:
             repeats (int or array of ints): The number of repetitions for each element.
             axis (int, optional): The axis along which to repeat values.
-    
+
         Returns:
             ndarray: Output array which has the same shape as input array, except along the given axis.
         """
@@ -1492,11 +1453,11 @@
 
     def reshape(self, *shape, order='C'):
         """Returns an array containing the same data with a new shape.
-    
+
         Args:
             *shape (int or tuple of ints): The new shape should be compatible with the original shape.
             order (str, optional): Read the elements using this index order. 'C' means to read the elements in C-like order, 'F' means to read the elements in Fortran-like order, 'A' means to read the elements in Fortran-like order if a is Fortran contiguous in memory, C-like order otherwise.
-    
+
         Returns:
             ndarray: Array with the same data as the input array, but with a new shape.
         """
@@ -1504,7 +1465,7 @@
 
     def resize(self, new_shape):
         """Change shape and size of array in-place.
-    
+
         Args:
             new_shape (int or tuple of ints): Shape of resized array.
         """
@@ -1512,11 +1473,11 @@
 
     def round(self, decimals=0):
         """Return the array with each element rounded to the given number of decimals.
-    
+
         Args:
             decimals (int, optional): Number of decimal places to round to (default: 0).
                 If decimals is negative, it specifies the number of positions to the left of the decimal point.
-    
+
         Returns:
             ndarray: An array with the same shape as the input array, but with the elements rounded.
         """
@@ -1579,16 +1540,16 @@
     def squeeze(self, axis=None):
         """
         Remove axes of length one from the array.
-    
+
         This function removes single-dimensional entries from the shape of the array.
-    
+
         Parameters
         ----------
         axis : int or tuple of ints, optional
             Selects a subset of the single-dimensional entries in the shape.
             If an axis is selected with shape entry greater than one, an error is raised.
             If None (default), all single-dimensional entries will be removed from the shape.
-    
+
         Returns
         -------
         ndarray
