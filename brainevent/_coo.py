--- conflicted
+++ resolved
@@ -327,21 +327,6 @@
 
     def _unitary_op(self, op):
         """
-<<<<<<< HEAD
-        Perform a unitary operation on the data of the COO matrix.
-
-        This method is used for unary operations like abs, neg, and pos.
-
-        Parameters
-        -----------
-        op : callable
-            The unary operation to apply to the data.
-
-        Returns
-        --------
-        COO
-            A new COO matrix with the result of applying the operation to the data.
-=======
         Helper function for unary operations.
 
         Parameters
@@ -353,7 +338,6 @@
         -------
         COO
             A new COO matrix with the operation applied to the data.
->>>>>>> 4303a8d7
         """
         return COO(
             (
