# Copyright 2025 BDP Ecosystem Limited. All Rights Reserved.
#
# Licensed under the Apache License, Version 2.0 (the "License");
# you may not use this file except in compliance with the License.
# You may obtain a copy of the License at
#
#     http://www.apache.org/licenses/LICENSE-2.0
#
# Unless required by applicable law or agreed to in writing, software
# distributed under the License is distributed on an "AS IS" BASIS,
# WITHOUT WARRANTIES OR CONDITIONS OF ANY KIND, either express or implied.
# See the License for the specific language governing permissions and
# limitations under the License.
# ==============================================================================

__version__ = "0.0.1"

from ._block_csr import BlockCSR
from ._block_ell import BlockELL
from ._config import config
from ._coo import COO
from ._csr import CSR, CSC
from ._event import EventArray
from ._fixed_conn_num import FixedPostNumConn, FixedPreNumConn
from ._jitc_homo import JITCHomoR, JITCHomoC
from ._jitc_normal import JITCNormalR, JITCNormalC
from ._jitc_uniform import JITCUniformR, JITCUniformC
from ._pallas_random import LFSR88RNG, LFSR113RNG, LFSR128RNG
from ._xla_custom_op import XLACustomKernel, GPUKernelChoice
from ._xla_custom_op_numba import numba_kernel
from ._xla_custom_op_util import defjvp, general_batching_rule
from ._xla_custom_op_warp import warp_kernel, dtype_to_warp_type, jaxinfo_to_warpinfo

__all__ = [
    # --- global configuration --- #
    'config',

    # --- data representing events --- #
    'EventArray',

    # --- data interoperable with events --- #
    'COO',
    'CSR',
    'CSC',

    # Just-In-Time Connectivity matrix
    'JITCHomoR',  # row-oriented JITC matrix with homogeneous weight
    'JITCHomoC',  # column-oriented JITC matrix with homogeneous weight
    'JITCNormalR',  # row-oriented JITC matrix with normal weight
    'JITCNormalC',  # column-oriented JITC matrix with normal weight
    'JITCUniformR',  # row-oriented JITC matrix with uniform weight
    'JITCUniformC',  # column-oriented JITC matrix with uniform weight

    # --- block data --- #
    'BlockCSR',
    'BlockELL',
    'FixedPreNumConn',
    'FixedPostNumConn',

    # --- operator customization routines --- #

    # 1. Custom kernel
    'XLACustomKernel',
    'GPUKernelChoice',

    # 2. utilities
    'defjvp',
    'general_batching_rule',

    # 3. Numba kernel
<<<<<<< HEAD
    'set_numba_environ',
    'numba_environ_context',
=======
    'NumbaKernelGenerator',
>>>>>>> 0aab6606
    'numba_kernel',

    # 4. Warp kernel
    'warp_kernel',
    'dtype_to_warp_type',
    'jaxinfo_to_warpinfo',

    # 5. Pallas kernel
    'LFSR88RNG',
    'LFSR113RNG',
    'LFSR128RNG',

]<|MERGE_RESOLUTION|>--- conflicted
+++ resolved
@@ -68,18 +68,11 @@
     'general_batching_rule',
 
     # 3. Numba kernel
-<<<<<<< HEAD
-    'set_numba_environ',
-    'numba_environ_context',
-=======
-    'NumbaKernelGenerator',
->>>>>>> 0aab6606
     'numba_kernel',
 
     # 4. Warp kernel
+    'dtype_to_warp_type',
     'warp_kernel',
-    'dtype_to_warp_type',
-    'jaxinfo_to_warpinfo',
 
     # 5. Pallas kernel
     'LFSR88RNG',
