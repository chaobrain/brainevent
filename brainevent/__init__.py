--- conflicted
+++ resolved
@@ -25,7 +25,7 @@
 from ._jitc import JITC_CSR, JITC_CSC
 from ._xla_custom_op import XLACustomKernel
 from ._xla_custom_op_jvp import defjvp
-from ._xla_custom_op_numba import NumbaKernelGenerator, set_numba_environ
+from ._xla_custom_op_numba import NumbaKernelGenerator, set_numba_environ, numba_environ_context
 from ._xla_custom_op_pallas import PallasKernelGenerator
 from ._xla_custom_op_warp import WarpKernelGenerator, dtype_to_warp_type
 
@@ -47,7 +47,6 @@
     'FixedPreNumConn',
     'FixedPostNumConn',
 
-<<<<<<< HEAD
     # --- operator customization routines --- #
 
     # 1. Custom kernel
@@ -57,14 +56,11 @@
     'defjvp',
 
     # 3. Numba kernel
-    'NumbaKernelGenerator', 'set_numba_environ',
+    'NumbaKernelGenerator',
+    'set_numba_environ',
+    'numba_environ_context',
 
     # 4. Warp kernel
-=======
-    # kernels
-    'XLACustomKernel', 'defjvp',
-    'NumbaKernelGenerator', 'numba_environ_context',
->>>>>>> 67924303
     'WarpKernelGenerator',
     'dtype_to_warp_type',
 
