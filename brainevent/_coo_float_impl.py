# Copyright 2024- BrainPy Ecosystem Limited. All Rights Reserved.
#
# Licensed under the Apache License, Version 2.0 (the "License");
# you may not use this file except in compliance with the License.
# You may obtain a copy of the License at
#
#     http://www.apache.org/licenses/LICENSE-2.0
#
# Unless required by applicable law or agreed to in writing, software
# distributed under the License is distributed on an "AS IS" BASIS,
# WITHOUT WARRANTIES OR CONDITIONS OF ANY KIND, either express or implied.
# See the License for the specific language governing permissions and
# limitations under the License.
# ==============================================================================

# -*- coding: utf-8 -*-

from typing import Sequence

import brainunit as u
import jax
from jax import numpy as jnp
from jax.interpreters import ad

from ._misc import general_batching_rule
from ._typing import Kernel, Data, Row, Col, MatrixShape
from ._xla_custom_op import XLACustomKernel
from ._xla_custom_op_numba import NumbaKernelGenerator, numba_environ
from ._xla_custom_op_warp import dtype_to_warp_type, WarpKernelGenerator

__all__ = [
    "_coo_matvec",
    "_coo_matmat",
]


def _coo_matvec(
    data: Data,
    row: Row,
    col: Col,
    v: Data,
    *,
    shape: MatrixShape,
    transpose: bool = False
) -> Data:
    data, unitd = u.split_mantissa_unit(data)
    v, unitv = u.split_mantissa_unit(v)
    res = coomv_p_call(data, row, col, v, shape=shape, transpose=transpose)[0]
    return u.maybe_decimal(res * unitd * unitv)


def _coo_matmat(
    data: Data,
    row: Row,
    col: Col,
    B: Data,
    *,
    shape: MatrixShape,
    transpose: bool = False
):
    data, unitd = u.split_mantissa_unit(data)
    B, unitb = u.split_mantissa_unit(B)
    res = coomm_p_call(data, row, col, B, shape=shape, transpose=transpose)[0]
    return u.maybe_decimal(res * (unitd * unitb))


def coomv_cpu_kernel_generator(
    weight_info: jax.ShapeDtypeStruct,
    transpose: bool,
    **kwargs
) -> Kernel:
    import numba  # pylint: disable=import-outside-toplevel

    match (transpose, weight_info.size):
        # transpose=True, homogeneous
        case (True, 1):
            def mv(weights, row, col, v, _, posts):
                w = weights[0]
                for i in numba.prange(row.shape[0]):
                    posts[col[i]] += w * v[row[i]]

        # transpose=True, heterogeneous
        case (True, _):
            def mv(weights, row, col, v, _, posts):
                for i in numba.prange(row.shape[0]):
                    posts[col[i]] += weights[i] * v[row[i]]

        # transpose=False, homogeneous
        case (False, 1):
            def mv(weights, row, col, v, _, posts):
                w = weights[0]
                for i in numba.prange(row.shape[0]):
                    posts[row[i]] += w * v[col[i]]

        # transpose=False, heterogeneous
        case (False, _):
            def mv(weights, row, col, v, _, posts):
                for i in numba.prange(row.shape[0]):
                    posts[row[i]] += weights[i] * v[col[i]]

    mv = numba.njit(**numba_environ.setting)(mv)
    return mv


def coomv_gpu_kernel_generator(
    weight_info: jax.ShapeDtypeStruct,
    vector_info: jax.ShapeDtypeStruct,
    row_info: jax.ShapeDtypeStruct,
    col_info: jax.ShapeDtypeStruct,
    transpose: bool,
    **kwargs
) -> Kernel:
    import warp  # pylint: disable=import-outside-toplevel

    weight_dtype = dtype_to_warp_type(weight_info.dtype)
    row_dtype = dtype_to_warp_type(row_info.dtype)
    col_dtype = dtype_to_warp_type(col_info.dtype)
    vector_dtype = dtype_to_warp_type(vector_info.dtype)

    match (transpose, weight_info.size):
        # transpose=True, homogeneous
        case (True, 1):
            def mv(
                weights: warp.array1d(dtype=weight_dtype),
                row: warp.array1d(dtype=row_dtype),
                col: warp.array1d(dtype=col_dtype),
                v: warp.array1d(dtype=vector_dtype),
                _: warp.array1d(dtype=weight_dtype),
                posts: warp.array1d(dtype=weight_dtype),
            ):
                i = warp.tid()
                w = weights[0]
                posts[col[i]] += w * v[row[i]]

        # transpose=True, heterogeneous
        case (True, _):
            def mv(
                weights: warp.array1d(dtype=weight_dtype),
                row: warp.array1d(dtype=row_dtype),
                col: warp.array1d(dtype=col_dtype),
                v: warp.array1d(dtype=vector_dtype),
                _: warp.array1d(dtype=weight_dtype),
                posts: warp.array1d(dtype=weight_dtype),
            ):
                i = warp.tid()
                posts[col[i]] += weights[i] * v[row[i]]

        # transpose=False, homogeneous
        case (False, 1):
            def mv(
                weights: warp.array1d(dtype=weight_dtype),
                row: warp.array1d(dtype=row_dtype),
                col: warp.array1d(dtype=col_dtype),
                v: warp.array1d(dtype=vector_dtype),
                _: warp.array1d(dtype=weight_dtype),
                posts: warp.array1d(dtype=weight_dtype),
            ):
                i = warp.tid()
                w = weights[0]
                posts[row[i]] += w * v[col[i]]

        # transpose=False, heterogeneous
        case (False, _):
            def mv(
                weights: warp.array1d(dtype=weight_dtype),
                row: warp.array1d(dtype=row_dtype),
                col: warp.array1d(dtype=col_dtype),
                v: warp.array1d(dtype=vector_dtype),
                _: warp.array1d(dtype=weight_dtype),
                posts: warp.array1d(dtype=weight_dtype),
            ):
                i = warp.tid()
                posts[row[i]] += weights[i] * v[col[i]]

    mv = warp.kernel(mv)
    return mv


def coomv_jvp_v(
    v_dot,
    data,
    row,
    col,
    v,
    _,
    *,
    shape,
    transpose,
    **kwargs
):
    # return coomv_p_call(
    #     data,
    #     row,
    #     col,
    #     v_dot,
    #     shape=shape,
    #     transpose=transpose,
    # )
    return [
        _coo_matvec(
            data,
            row,
            col,
            v_dot,
            shape=shape,
            transpose=transpose
        )
    ]


def coomv_jvp_weights(
    data_dot,
    data,
    row,
    col,
    v,
    _,
    *,
    shape,
    transpose,
    **kwargs
):
    return coomv_p_call(
        data_dot,
        row,
        col,
        v,
        shape=shape,
        transpose=transpose,
    )


def coomv_transpose_rule(
    ct,
    data,
    row,
    col,
    v,
    _,
    *,
    shape,
    transpose,
    **kwargs
):
    assert not ad.is_undefined_primal(row)
    assert not ad.is_undefined_primal(col)
    ct = ct[0]

    if ad.is_undefined_primal(v):
        if type(ct) is ad.Zero:
            ct_events = ad.Zero(v)
        else:
            ct_events = _coo_matvec(
                data,
                row,
                col,
                ct,
                shape=shape,
                transpose=not transpose
            )
        return data, row, col, ct_events, _
    else:
        v = jnp.asarray(v)
        if data.aval.shape[0] == 1:  # scalar
            ct_values = coomv_p_call(
                jnp.ones(1, dtype=data.aval.dtype),
                row,
                col,
                v,
                shape=shape,
                transpose=transpose,
            )[0]
            ct_values = jnp.inner(ct, ct_values).reshape(*data.aval.shape)
        else:
            ct_values = v[row] * ct[col] if transpose else v[col] * ct[row]
        return ct_values, row, col, v, _


def coomv_batching(
    args,
    axes,
    **kwargs
):
    if tuple(axes) == (None, None, None, 0, None):
        assert args[3].ndim == 2, 'Batching axis 0 requires 2D input.'
        r = coomm_p_call(
            args[0],
            args[1],
            args[2],
            args[3].T,
            shape=kwargs['shape'],
            transpose=kwargs['transpose']
        )
        return r, [1]

    elif tuple(axes) == (None, None, None, 1, None):
        assert args[3].ndim == 2, 'Batching axis 0 requires 2D input.'
        r = coomm_p_call(
            args[0],
            args[1],
            args[2],
            args[3],
            shape=kwargs['shape'],
            transpose=kwargs['transpose']
        )
        return r, [1]

    else:
        return general_batching_rule(coomv_p_call, args, axes, **kwargs)


def coomv_p_call(
    weights,
    row,
    col,
    v,
    *,
    shape: Sequence[int],
    transpose: bool,
    **kwargs,
):
    if jnp.ndim(weights) == 0:
        weights = jnp.asarray([weights])

    out_info = (
        jax.ShapeDtypeStruct([shape[1]], weights.dtype)
        if transpose else
        jax.ShapeDtypeStruct([shape[0]], weights.dtype)
    )

    return coomv_p(
        weights,
        row,
        col,
        v,
        jnp.zeros(out_info.shape, out_info.dtype),
        outs=[out_info],
        shape=shape,
        transpose=transpose,
        weight_info=jax.ShapeDtypeStruct(weights.shape, weights.dtype),
        row_info=jax.ShapeDtypeStruct(row.shape, row.dtype),
        col_info=jax.ShapeDtypeStruct(col.shape, col.dtype),
        vector_info=jax.ShapeDtypeStruct(v.shape, v.dtype),

    )


coomv_p = XLACustomKernel(
    'coomv',
    cpu_kernel=NumbaKernelGenerator(coomv_cpu_kernel_generator, input_output_aliases={4: 0}),
    gpu_kernel=WarpKernelGenerator(
        coomv_gpu_kernel_generator,
        dim=lambda row_info, **kwargs: row_info.shape[0],
        input_output_aliases={4: 0}
    )
)
coomv_p.defjvp(coomv_jvp_weights, None, None, coomv_jvp_v)
coomv_p.def_transpose_rule(coomv_transpose_rule)
coomv_p.def_batching_rule(coomv_batching)


def coomm_cpu_kernel_generator(
    weight_info: jax.ShapeDtypeStruct,
    transpose: bool,
    **kwargs
) -> Kernel:
    import numba

    match (transpose, weight_info.size):
        # transpose=True, homogeneous
        case (True, 1):
            def mm(weights, row, col, B, _, posts):
                w = weights[0]
                for i in numba.prange(row.shape[0]):
                    posts[col[i], :] += w * B[row[i], :]

        # transpose=True, heterogeneous
        case (True, _):
            def mm(weights, row, col, B, _, posts):
                for i in numba.prange(row.shape[0]):
                    posts[col[i], :] += weights[i] * B[row[i], :]

        # transpose=False, homogeneous
        case (False, 1):
            def mm(weights, row, col, B, _, posts):
                w = weights[0]
                for i in numba.prange(row.shape[0]):
                    posts[row[i], :] += w * B[col[i], :]

        # transpose=False, heterogeneous
        case (False, _):
            def mm(weights, row, col, B, _, posts):
                for i in numba.prange(row.shape[0]):
                    posts[row[i], :] += weights[i] * B[col[i], :]

    mm = numba.njit(**numba_environ.setting)(mm)
    return mm


def coomm_gpu_kernel_generator(
    weight_info: jax.ShapeDtypeStruct,
    matrix_info: jax.ShapeDtypeStruct,
    row_info: jax.ShapeDtypeStruct,
    col_info: jax.ShapeDtypeStruct,
    transpose: bool,
    **kwargs
) -> Kernel:
    import warp

    weight_dtype = dtype_to_warp_type(weight_info.dtype)
    matrix_dtype = dtype_to_warp_type(matrix_info.dtype)
    row_dtype = dtype_to_warp_type(row_info.dtype)
    col_dtype = dtype_to_warp_type(col_info.dtype)

    match (transpose, weight_info.size):
        # transpose=True, weight.size==1
        case (True, 1):
            def mm(
                weights: warp.array1d(dtype=weight_dtype),
                row: warp.array1d(dtype=row_dtype),
                col: warp.array1d(dtype=col_dtype),
                B: warp.array2d(dtype=matrix_dtype),
                _: warp.array2d(dtype=weight_dtype),
                posts: warp.array2d(dtype=weight_dtype)
            ):
                i, j = warp.tid()
                w = weights[0]
                posts[col[i], j] += w * B[row[i], j]

        # transpose=True, weight.size!=1
        case (True, _):
            def mm(
                weights: warp.array1d(dtype=weight_dtype),
                row: warp.array1d(dtype=row_dtype),
                col: warp.array1d(dtype=col_dtype),
                B: warp.array2d(dtype=matrix_dtype),
                _: warp.array2d(dtype=weight_dtype),
                posts: warp.array2d(dtype=weight_dtype)
            ):
                i, j = warp.tid()
                posts[col[i], j] += weights[i] * B[row[i], j]

        # transpose=False, weight.size==1
        case (False, 1):
            def mm(
                weights: warp.array1d(dtype=weight_dtype),
                row: warp.array1d(dtype=row_dtype),
                col: warp.array1d(dtype=col_dtype),
                B: warp.array2d(dtype=matrix_dtype),
                _: warp.array2d(dtype=weight_dtype),
                posts: warp.array2d(dtype=weight_dtype)
            ):
                i, j = warp.tid()
                w = weights[0]
                posts[row[i], j] += w * B[col[i], j]

        # transpose=False, weight.size!=1
        case (False, _):
            def mm(
                weights: warp.array1d(dtype=weight_dtype),
                row: warp.array1d(dtype=row_dtype),
                col: warp.array1d(dtype=col_dtype),
                B: warp.array2d(dtype=matrix_dtype),
                _: warp.array2d(dtype=weight_dtype),
                posts: warp.array2d(dtype=weight_dtype)
            ):
                i, j = warp.tid()
                posts[row[i], j] += weights[i] * B[col[i], j]

    mm = warp.kernel(mm)
    return mm


def coomm_jvp_left(
    data_dot,
    data,
    row,
    col,
    B,
    _,
    *,
    shape,
    transpose,
    **kwargs
):
    return coomm_p_call(
        data_dot,
        row,
        col,
        B,
        shape=shape,
        transpose=transpose
    )


def coomm_jvp_right(
    B_dot,
    data,
    row,
    col,
    B,
    _,
    *,
    shape,
    transpose,
    **kwargs
):
    return coomm_p_call(
        data,
        row,
        col,
        B_dot,
        shape=shape,
        transpose=transpose
    )


def coomm_transpose_rule(
    ct,
    data,
    row,
    col,
    B,
    _,
    *,
    shape,
    transpose
):
    assert not ad.is_undefined_primal(row)
    assert not ad.is_undefined_primal(col)
    # TODO: Can optimize transpose rule if data is homogenous?
    if ad.is_undefined_primal(B):
        dB = _coo_matmat(data, row, col, ct, shape=shape, transpose=not transpose)
        return data, row, col, dB, _
    else:
        B = jnp.asarray(B)
        d_data = (ct[row] * B[col]).sum(1)
        return d_data, row, col, B, _


def coomm_batching(
    args,
    axes,
    **kwargs
):
    if tuple(axes) == (None, None, None, 0, None):
        assert args[3].ndim == 3, 'Batching axis 0 requires 3D input.'
        batch_size, m, n = args[3].shape
        B = jnp.transpose(args[3], (1, 0, 2)).reshape(m, batch_size * n)
        r = coomm_p_call(
            args[0],
            args[1],
            args[2],
            B,
            shape=kwargs['shape'],
            transpose=kwargs['transpose'],
        )
        r = jnp.reshape(r[0], [r[0].shape[0], batch_size, n])
        return [r], [1]

    elif tuple(axes) == (None, None, None, 1, None):
        assert args[3].ndim == 3, 'Batching axis 0 requires 3D input.'
        batch_size, m, n = args[3].shape
        B = args[3].reshape(m, batch_size * n)
        r = coomm_p_call(
            args[0],
            args[1],
            args[2],
            B,
            shape=kwargs['shape'],
            transpose=kwargs['transpose'],
        )
        r = jnp.reshape(r[0], [r[0].shape[0], batch_size, n])
        return [r], [1]

    elif tuple(axes) == (None, None, None, 2, None):
        assert args[3].ndim == 3, 'Batching axis 0 requires 3D input.'
        batch_size, m, n = args[3].shape
        B = args[3].reshape(m, batch_size * n)
        r = coomm_p_call(
            args[0],
            args[1],
            args[2],
            B,
            shape=kwargs['shape'],
            transpose=kwargs['transpose'],
        )
        r = jnp.reshape(r[0], [r[0].shape[0], batch_size, n])
        return [r], [2]

    else:
<<<<<<< HEAD
        raise NotImplementedError(f"Batching axes {axes} not implemented for event-driven COO matrix-matrix product.")
=======
        return general_batching_rule(coomm_p_call, args, axes, **kwargs)
>>>>>>> 67924303


def coomm_p_call(
    weights,
    row,
    col,
    B,
    *,
    shape: Sequence[int],
    transpose: bool,
    **kwargs,
):
    if jnp.ndim(weights) == 0:
        weights = jnp.asarray([weights])

    out_info = (
        jax.ShapeDtypeStruct([shape[1], B.shape[1]], weights.dtype)
        if transpose else
        jax.ShapeDtypeStruct([shape[0], B.shape[1]], weights.dtype)
    )
    return coomm_p(
        weights,
        row,
        col,
        B,
        jnp.zeros(out_info.shape, out_info.dtype),
        outs=[out_info],
        shape=shape,
        transpose=transpose,
        weight_info=jax.ShapeDtypeStruct(weights.shape, weights.dtype),
        matrix_info=jax.ShapeDtypeStruct(B.shape, B.dtype),
        row_info=jax.ShapeDtypeStruct(row.shape, row.dtype),
        col_info=jax.ShapeDtypeStruct(col.shape, col.dtype),
    )


coomm_p = XLACustomKernel(
    'coomm',
    cpu_kernel=NumbaKernelGenerator(coomm_cpu_kernel_generator, input_output_aliases={4: 0}),
    gpu_kernel=WarpKernelGenerator(
        coomm_gpu_kernel_generator,
        dim=lambda row_info, matrix_info, **kwargs: (row_info.shape[0], matrix_info.shape[1]),
        input_output_aliases={4: 0}
    )
)
coomm_p.defjvp(coomm_jvp_left, None, None, coomm_jvp_right)
coomm_p.def_transpose_rule(coomm_transpose_rule)
coomm_p.def_batching_rule(coomm_batching)<|MERGE_RESOLUTION|>--- conflicted
+++ resolved
@@ -589,11 +589,7 @@
         return [r], [2]
 
     else:
-<<<<<<< HEAD
-        raise NotImplementedError(f"Batching axes {axes} not implemented for event-driven COO matrix-matrix product.")
-=======
         return general_batching_rule(coomm_p_call, args, axes, **kwargs)
->>>>>>> 67924303
 
 
 def coomm_p_call(
